# n8n Installer

**n8n Installer** is an open-source Docker Compose template designed to significantly simplify setting up a comprehensive, self-hosted environment for n8n and Flowise. It bundles essential supporting tools like Open WebUI (as an interface for n8n agents), Supabase (database, vector information storage, authentication), Qdrant (high-performance vector information storage), Langfuse (to observe AI model performance), SearXNG (private metasearch), Grafana/Prometheus (monitoring), Crawl4ai (web crawling), and Caddy (for managed HTTPS). Plus, during setup, you can optionally import over 300 community workflows into your n8n instance!

<<<<<<< HEAD
### Why This Setup?
=======
This is Cole's version with a couple of improvements and the addition of Supabase, Open WebUI, Flowise, Neo4j, Langfuse, SearXNG, and Caddy!
Also, the local RAG AI Agent workflows from the video will be automatically in your 
n8n instance if you use this setup instead of the base one provided by n8n!
>>>>>>> 8acf39b2

This installer helps you create your own powerful, private AI workshop. Imagine having a suite of tools at your fingertips to:

- Automate repetitive tasks.
- Build smart assistants tailored to your needs.
- Analyze information and gain insights.
- Generate creative content.

This setup provides a comprehensive suite of cutting-edge services, all pre-configured to work together. Key advantages include:

- **Rich Toolset:** Get a curated collection of powerful open-source tools for AI development, automation, and monitoring, all in one place.
- **Scalable n8n Performance:** n8n runs in `queue` mode by default, leveraging Redis for task management and Postgres for data storage. You can dynamically specify the number of n8n workers during installation, allowing for robust parallel processing of your workflows to handle demanding loads.
- **Full Control:** All of this is hosted by you, giving you full control over your data, operations, and how resources are allocated.

### What's Included

✅ [**Self-hosted n8n**](https://n8n.io/) - A low-code platform with over 400 integrations and advanced AI components to automate workflows.
✅ **Caddy, Postgres, and Redis** - Core services for web proxy, database, and caching, which are always included.

The installer also makes the following powerful open-source tools **available for you to select and deploy** via an interactive wizard during setup:

✅ [**Supabase**](https://supabase.com/) - An open-source alternative to Firebase, providing database storage, user authentication, and more. It's a popular choice for AI applications.

✅ [**Open WebUI**](https://openwebui.com/) - A user-friendly, ChatGPT-like interface to interact privately with your AI models and n8n agents.

✅ [**Flowise**](https://flowiseai.com/) - A no-code/low-code AI agent builder that complements n8n perfectly, allowing you to create sophisticated AI applications with ease.

✅ [**Qdrant**](https://qdrant.tech/) - A high-performance open-source vector store, specialized for AI. While Supabase also offers vector capabilities, Qdrant is included for its speed, making it ideal for demanding AI tasks.

✅ [**SearXNG**](https://searxng.org/) - A free, open-source internet metasearch engine. It aggregates results from numerous search services without tracking or profiling you, ensuring your privacy.

✅ [**Caddy**](https://caddyserver.com/) - A powerful web server that automatically handles HTTPS/TLS for your custom domains, keeping your connections secure.

<<<<<<< HEAD
✅ [**Langfuse**](https://langfuse.com/) - An open-source platform to help you observe and understand how your AI agents are performing, making it easier to debug and improve them.
=======
✅ [**Neo4j**](https://neo4j.com/) - Knowledge graph engine that powers tools like GraphRAG, LightRAG, and Graphiti 

✅ [**SearXNG**](https://searxng.org/) - Open source, free internet metasearch engine which aggregates 
results from up to 229 search services. Users are neither tracked nor profiled, hence the fit with the local AI package.
>>>>>>> 8acf39b2

✅ [**Crawl4ai**](https://github.com/Alfresco/crawl4ai) - A flexible web crawler designed for AI, enabling you to extract data from websites for your projects.

✅ [**Letta**](https://docs.letta.com/) - An open-source agent server and SDK that can be connected to various LLM API backends (OpenAI, Anthropic, Ollama, etc.), enabling you to build and manage AI agents.

✅ [**Weaviate**](https://weaviate.io/) - An open-source AI-native vector database with a focus on scalability and ease of use. It can be used for RAG, hybrid search, and more.

✅ [**Ollama**](https://ollama.com/) - Run Llama 3, Mistral, Gemma, and other large language models locally.

✅ [**Prometheus**](https://prometheus.io/) - An open-source monitoring and alerting toolkit to keep an eye on system health.

✅ [**Grafana**](https://grafana.com/) - An open-source platform for visualizing monitoring data, helping you understand system performance at a glance.

<<<<<<< HEAD
### Included Community Workflows
=======
Before running the services, you need to set up your environment variables for Supabase following their [self-hosting guide](https://supabase.com/docs/guides/self-hosting/docker#securing-your-services).

1. Make a copy of `.env.example` and rename it to `.env` in the root directory of the project
2. Set the following required environment variables:
   ```bash
   ############
   # N8N Configuration
   ############
   N8N_ENCRYPTION_KEY=
   N8N_USER_MANAGEMENT_JWT_SECRET=

   ############
   # Supabase Secrets
   ############
   POSTGRES_PASSWORD=
   JWT_SECRET=
   ANON_KEY=
   SERVICE_ROLE_KEY=
   DASHBOARD_USERNAME=
   DASHBOARD_PASSWORD=
   POOLER_TENANT_ID=

   ############
   # Neo4j Secrets
   ############   
   NEO4J_AUTH=

   ############
   # Langfuse credentials
   ############

   CLICKHOUSE_PASSWORD=
   MINIO_ROOT_PASSWORD=
   LANGFUSE_SALT=
   NEXTAUTH_SECRET=
   ENCRYPTION_KEY=  
   ```

> [!IMPORTANT]
> Make sure to generate secure random values for all secrets. Never use the example values in production.

3. Set the following environment variables if deploying to production, otherwise leave commented:
   ```bash
   ############
   # Caddy Config
   ############

   N8N_HOSTNAME=n8n.yourdomain.com
   WEBUI_HOSTNAME=:openwebui.yourdomain.com
   FLOWISE_HOSTNAME=:flowise.yourdomain.com
   SUPABASE_HOSTNAME=:supabase.yourdomain.com
   OLLAMA_HOSTNAME=:ollama.yourdomain.com
   SEARXNG_HOSTNAME=searxng.yourdomain.com
   NEO4J_HOSTNAME=neo4j.yourdomain.com
   LETSENCRYPT_EMAIL=your-email-address
   ```   

---

The project includes a `start_services.py` script that handles starting both the Supabase and local AI services. The script accepts a `--profile` flag to specify which GPU configuration to use.

### For Nvidia GPU users
>>>>>>> 8acf39b2

Get started quickly with a vast library of pre-built automations (optional import during setup)! This collection includes over 300 workflows covering a wide range of use cases:

🚦 **What's inside?**

- **AI Agents & Chatbots:** RAG, LLM, LangChain, Ollama, OpenAI, Claude, Gemini, and more
- **Gmail & Outlook:** Smart labeling, auto-replies, PDF handling, and email-to-Notion
- **HR, E-commerce, IT, Security, Research, and more!**
- **Notion, Airtable, Google Sheets:** Data sync, AI summaries, knowledge bases
- **PDF, Image, Audio, Video:** Extraction, summarization, captioning, speech-to-text
- **Slack, Mattermost:** Ticketing, feedback analysis, notifications
- **Social Media:** LinkedIn, Pinterest, Instagram, Twitter/X, YouTube, TikTok automations
- **Telegram, WhatsApp, Discord:** Bots, notifications, voice, and image workflows
- **WordPress, WooCommerce:** AI content, chatbots, auto-tagging

## Installation

### Prerequisites before Installation

1.  **Domain Name:** You need a registered domain name (e.g., `yourdomain.com`).
2.  **DNS Configuration:** Before running the installation script, you **must** configure DNS A-record for your domain, pointing to the public IP address of the server where you'll install this system. Replace `yourdomain.com` with your actual domain:
    - **Wildcard Record:** `A *.yourdomain.com` -> `YOUR_SERVER_IP`
3.  **Server:** Minimum server system requirements: Ubuntu 24.04 LTS, 64-bit.
    - For running **all available services**: at least **8 GB Memory / 4 CPU Cores / 60 GB Disk Space **.
    - For a minimal setup with only **n8n and Flowise**: **4 GB Memory / 2 CPU Cores / 30 GB Disk Space**.

### Running the Installer

The recommended way to install is using the provided main installation script.

1.  Connect to your server via SSH.
2.  Run the following command:

    ```bash
    git clone https://github.com/kossakovsky/n8n-installer && cd n8n-installer && sudo bash ./scripts/install.sh
    ```

This single command automates the entire setup process, including:

- Preparing your system (updates, firewall configuration, and basic security enhancements like brute-force protection).
- Installing Docker and Docker Compose (tools for running applications in isolated environments).
- Generating a configuration file (`.env`) with necessary secrets and your domain settings.
- Launching all the services.

During the installation, the script will prompt you for:

1.  Your **primary domain name** (Required, e.g., `yourdomain.com`). This is the domain for which you've configured the wildcard DNS record.
2.  Your **email address** (Required, used for service logins like Flowise, Supabase dashboard, Grafana, and for SSL certificate registration with Let's Encrypt).
3.  An optional **OpenAI API key** (Not required. If provided, it can be used by Supabase AI features and Crawl4ai. Press Enter to skip).
4.  Whether you want to **import ~300 ready-made n8n community workflows** (y/n, Optional. This can take 20-30 minutes, depending on your server and network speed).
5.  The **number of n8n workers** you want to run (Required, e.g., 1, 2, 3, 4. This determines how many workflows can be processed in parallel. Defaults to 1 if not specified).
6.  A **Service Selection Wizard** will then appear, allowing you to choose which of the available services (like Flowise, Supabase, Qdrant, Open WebUI, etc.) you want to deploy. Core services (Caddy, Postgres, Redis) will be set up to support your selections.

Upon successful completion, the script will display a summary report. This report contains the access URLs and credentials for the deployed services. **Save this information in a safe place!**

## ⚡️ Quick Start and Usage

The services will be available at the following addresses (replace `yourdomain.com` with your actual domain):

- **n8n:** `n8n.yourdomain.com`
- **Open WebUI:** `webui.yourdomain.com`
- **Flowise:** `flowise.yourdomain.com`
- **Supabase (Dashboard):** `supabase.yourdomain.com`
- **Langfuse:** `langfuse.yourdomain.com`
- **Letta:** `letta.yourdomain.com`
- **Weaviate:** `weaviate.yourdomain.com`
- **Grafana:** `grafana.yourdomain.com`
- **SearXNG:** `searxng.yourdomain.com`
- **Prometheus:** `prometheus.yourdomain.com`

With your n8n instance, you'll have access to over 400 integrations and powerful AI tools to build automated workflows. You can connect n8n to Qdrant, Supabase, or Weaviate to store and retrieve information for your AI tasks. If you wish to use large language models (LLMs), you can easily configure them within n8n, assuming you have access to an LLM service.

## Upgrading

To update all components (n8n, Open WebUI, etc.) to their latest versions and incorporate the newest changes from this installer project, use the update script from the project root:

```bash
sudo bash ./scripts/update.sh
```

This script will:

1.  Fetch the latest updates for the installer from the Git repository.
2.  Temporarily stop the currently running services.
3.  Download the latest versions of the Docker images for all services.
4.  Ask if you want to re-run the n8n workflow import (useful if you skipped this during the initial installation or want to refresh the community workflows).
5.  Restart all services with the new updates.

## Important Links

- Based on a project by [coleam00](https://github.com/coleam00/local-ai-packaged)
- [Original Starter Kit](https://github.com/n8n-io/self-hosted-ai-starter-kit) by the n8n team
- [Community forum](https://thinktank.ottomator.ai/c/local-ai/18) over in the oTTomator Think Tank for discussions and support.
- [GitHub Kanban board](https://github.com/users/coleam00/projects/2/views/1) for tracking new features and bug fixes.
- Download an N8N + OpenWebUI integration [directly on the Open WebUI site.](https://openwebui.com/f/coleam/n8n_pipe/) (More instructions may be available on that page).

## Troubleshooting

Here are solutions to common issues you might encounter:

### Temporary "Dangerous Site" Warning in Browser

- **Symptom:** Immediately after deploying the services, your browser (e.g., Chrome) might display a "Dangerous Site" or similar security warning when you try to access your services. This warning typically disappears after some time (e.g., within a few hours or by the next day).
- **Cause:** This can happen for a couple of reasons:
  1.  **Brief use of a self-signed certificate:** When Caddy (the web server managing your SSL certificates) starts up for a new domain, it might briefly use a temporary, self-signed certificate while it's in the process of requesting and obtaining a valid SSL certificate from Let's Encrypt.
  2.  **Delay in applying the new certificate:** There might also be a short delay before the newly obtained certificate from Let's Encrypt is fully applied and recognized by all systems.
- **Solution:** This is usually a temporary issue and resolves itself. Give it some time. If the warning persists for more than 24 hours, check your Caddy logs for any errors related to certificate acquisition and ensure your DNS settings are correctly pointing your domain to the server's IP address. You can also try clearing your browser's cache or using an incognito/private window to re-check.

### Supabase Issues

- **Supabase Pooler Restarting:** If the `supabase-pooler` component keeps restarting, follow the instructions in [this GitHub issue](https://github.com/supabase/supabase/issues/30210#issuecomment-2456955578).
- **Supabase Analytics Startup Failure:** If the `supabase-analytics` component fails to start after changing your Postgres password, you might need to reset its data. **Warning: This will delete your Supabase database data. Proceed with extreme caution and ensure you have backups if needed.** The technical step involves deleting the `supabase/docker/volumes/db/data` folder.
- **Supabase Service Unavailable:** Ensure your Postgres database password does not contain special characters like "@". Other special characters might also cause issues. If services like n8n report they cannot connect to Supabase, and other diagnostics seem fine, this is a common cause.

### General Issues

- **VPN Conflicts:** Using a VPN might interfere with downloading Docker images. If you encounter issues pulling images, try temporarily disabling your VPN.
- **Server Requirements:** If you experience unexpected issues, ensure your server meets the minimum hardware and operating system requirements (including version) as specified in the "Prerequisites before Installation" section.

## 👓 Recommended Reading

n8n offers excellent resources for getting started with its AI capabilities:

- [AI agents for developers: from theory to practice with n8n](https://blog.n8n.io/ai-agents/)
- [Tutorial: Build an AI workflow in n8n](https://docs.n8n.io/advanced-ai/intro-tutorial/)
- [Langchain Concepts in n8n](https://docs.n8n.io/advanced-ai/langchain/langchain-n8n/) (Langchain is a framework n8n uses for some AI features)
- [Demonstration of key differences between agents and chains](https://docs.n8n.io/advanced-ai/examples/agent-chain-comparison/)
- [What are vector databases?](https://docs.n8n.io/advanced-ai/examples/understand-vector-databases/) (Explains tools like Supabase and Qdrant in more detail)

## 🎥 Video Walkthrough

- [Cole's Guide to the AI Starter Kit](https://youtu.be/pOsO40HSbOo) (Provides a visual guide to a similar setup)

## 🛍️ More AI Templates

For more AI workflow ideas, visit the [**official n8n AI template gallery**](https://n8n.io/workflows/?categories=AI). From each workflow, select the **Use workflow** button to automatically import it into your n8n instance.

### Learn AI Key Concepts (Examples from n8n.io)

- [AI Agent Chat](https://n8n.io/workflows/1954-ai-agent-chat/)
- [AI chat with any data source (using the n8n workflow tool)](https://n8n.io/workflows/2026-ai-chat-with-any-data-source-using-the-n8n-workflow-tool/)
- [Chat with OpenAI Assistant (by adding a memory)](https://n8n.io/workflows/2098-chat-with-openai-assistant-by-adding-a-memory/)
- [Use an open-source LLM (via HuggingFace)](https://n8n.io/workflows/1980-use-an-open-source-llm-via-huggingface/)
- [Chat with PDF docs using AI (quoting sources)](https://n8n.io/workflows/2165-chat-with-pdf-docs-using-ai-quoting-sources/)
- [AI agent that can scrape webpages](https://n8n.io/workflows/2006-ai-agent-that-can-scrape-webpages/)

### AI Templates (Examples from n8n.io)

- [Tax Code Assistant](https://n8n.io/workflows/2341-build-a-tax-code-assistant-with-qdrant-mistralai-and-openai/)
- [Breakdown Documents into Study Notes with MistralAI and Qdrant](https://n8n.io/workflows/2339-breakdown-documents-into-study-notes-using-templating-mistralai-and-qdrant/)
- [Financial Documents Assistant using Qdrant and MistralAI](https://n8n.io/workflows/2335-build-a-financial-documents-assistant-using-qdrant-and-mistralai/)
- [Recipe Recommendations with Qdrant and Mistral](https://n8n.io/workflows/2333-recipe-recommendations-with-qdrant-and-mistral/)

## Tips & Tricks

### Accessing Files on the Server

The installer creates a `shared` folder (by default, located in the same directory where you ran the installation script). This folder is accessible by the n8n application.
When you build automations in n8n that need to read or write files on your server, use the path `/data/shared` inside your n8n workflows. This path in n8n points to the `shared` folder on your server.

**n8n components that interact with the server's filesystem:**

- [Read/Write Files from Disk](https://docs.n8n.io/integrations/builtin/core-nodes/n8n-nodes-base.filesreadwrite/)
- [Local File Trigger](https://docs.n8n.io/integrations/builtin/core-nodes/n8n-nodes-base.localfiletrigger/) (To start workflows when files change)
- [Execute Command](https://docs.n8n.io/integrations/builtin/core-nodes/n8n-nodes-base.executecommand/) (To run command-line tools)

## 📜 License

This project (originally created by the n8n team, with further development by contributors - see "Important Links") is licensed under the Apache License 2.0. See the [LICENSE](LICENSE) file for details.<|MERGE_RESOLUTION|>--- conflicted
+++ resolved
@@ -2,13 +2,7 @@
 
 **n8n Installer** is an open-source Docker Compose template designed to significantly simplify setting up a comprehensive, self-hosted environment for n8n and Flowise. It bundles essential supporting tools like Open WebUI (as an interface for n8n agents), Supabase (database, vector information storage, authentication), Qdrant (high-performance vector information storage), Langfuse (to observe AI model performance), SearXNG (private metasearch), Grafana/Prometheus (monitoring), Crawl4ai (web crawling), and Caddy (for managed HTTPS). Plus, during setup, you can optionally import over 300 community workflows into your n8n instance!
 
-<<<<<<< HEAD
 ### Why This Setup?
-=======
-This is Cole's version with a couple of improvements and the addition of Supabase, Open WebUI, Flowise, Neo4j, Langfuse, SearXNG, and Caddy!
-Also, the local RAG AI Agent workflows from the video will be automatically in your 
-n8n instance if you use this setup instead of the base one provided by n8n!
->>>>>>> 8acf39b2
 
 This installer helps you create your own powerful, private AI workshop. Imagine having a suite of tools at your fingertips to:
 
@@ -42,14 +36,7 @@
 
 ✅ [**Caddy**](https://caddyserver.com/) - A powerful web server that automatically handles HTTPS/TLS for your custom domains, keeping your connections secure.
 
-<<<<<<< HEAD
 ✅ [**Langfuse**](https://langfuse.com/) - An open-source platform to help you observe and understand how your AI agents are performing, making it easier to debug and improve them.
-=======
-✅ [**Neo4j**](https://neo4j.com/) - Knowledge graph engine that powers tools like GraphRAG, LightRAG, and Graphiti 
-
-✅ [**SearXNG**](https://searxng.org/) - Open source, free internet metasearch engine which aggregates 
-results from up to 229 search services. Users are neither tracked nor profiled, hence the fit with the local AI package.
->>>>>>> 8acf39b2
 
 ✅ [**Crawl4ai**](https://github.com/Alfresco/crawl4ai) - A flexible web crawler designed for AI, enabling you to extract data from websites for your projects.
 
@@ -57,78 +44,15 @@
 
 ✅ [**Weaviate**](https://weaviate.io/) - An open-source AI-native vector database with a focus on scalability and ease of use. It can be used for RAG, hybrid search, and more.
 
+✅ [**Neo4j**](https://neo4j.com/) - A graph database management system that allows you to model, store, and query data as a network of nodes and relationships. It's particularly well-suited for complex, interconnected data often found in AI applications, such as knowledge graphs.
+
 ✅ [**Ollama**](https://ollama.com/) - Run Llama 3, Mistral, Gemma, and other large language models locally.
 
 ✅ [**Prometheus**](https://prometheus.io/) - An open-source monitoring and alerting toolkit to keep an eye on system health.
 
 ✅ [**Grafana**](https://grafana.com/) - An open-source platform for visualizing monitoring data, helping you understand system performance at a glance.
 
-<<<<<<< HEAD
 ### Included Community Workflows
-=======
-Before running the services, you need to set up your environment variables for Supabase following their [self-hosting guide](https://supabase.com/docs/guides/self-hosting/docker#securing-your-services).
-
-1. Make a copy of `.env.example` and rename it to `.env` in the root directory of the project
-2. Set the following required environment variables:
-   ```bash
-   ############
-   # N8N Configuration
-   ############
-   N8N_ENCRYPTION_KEY=
-   N8N_USER_MANAGEMENT_JWT_SECRET=
-
-   ############
-   # Supabase Secrets
-   ############
-   POSTGRES_PASSWORD=
-   JWT_SECRET=
-   ANON_KEY=
-   SERVICE_ROLE_KEY=
-   DASHBOARD_USERNAME=
-   DASHBOARD_PASSWORD=
-   POOLER_TENANT_ID=
-
-   ############
-   # Neo4j Secrets
-   ############   
-   NEO4J_AUTH=
-
-   ############
-   # Langfuse credentials
-   ############
-
-   CLICKHOUSE_PASSWORD=
-   MINIO_ROOT_PASSWORD=
-   LANGFUSE_SALT=
-   NEXTAUTH_SECRET=
-   ENCRYPTION_KEY=  
-   ```
-
-> [!IMPORTANT]
-> Make sure to generate secure random values for all secrets. Never use the example values in production.
-
-3. Set the following environment variables if deploying to production, otherwise leave commented:
-   ```bash
-   ############
-   # Caddy Config
-   ############
-
-   N8N_HOSTNAME=n8n.yourdomain.com
-   WEBUI_HOSTNAME=:openwebui.yourdomain.com
-   FLOWISE_HOSTNAME=:flowise.yourdomain.com
-   SUPABASE_HOSTNAME=:supabase.yourdomain.com
-   OLLAMA_HOSTNAME=:ollama.yourdomain.com
-   SEARXNG_HOSTNAME=searxng.yourdomain.com
-   NEO4J_HOSTNAME=neo4j.yourdomain.com
-   LETSENCRYPT_EMAIL=your-email-address
-   ```   
-
----
-
-The project includes a `start_services.py` script that handles starting both the Supabase and local AI services. The script accepts a `--profile` flag to specify which GPU configuration to use.
-
-### For Nvidia GPU users
->>>>>>> 8acf39b2
 
 Get started quickly with a vast library of pre-built automations (optional import during setup)! This collection includes over 300 workflows covering a wide range of use cases:
 
@@ -195,6 +119,7 @@
 - **Langfuse:** `langfuse.yourdomain.com`
 - **Letta:** `letta.yourdomain.com`
 - **Weaviate:** `weaviate.yourdomain.com`
+- **Neo4j:** `neo4j.yourdomain.com`
 - **Grafana:** `grafana.yourdomain.com`
 - **SearXNG:** `searxng.yourdomain.com`
 - **Prometheus:** `prometheus.yourdomain.com`
