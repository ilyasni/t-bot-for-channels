--- conflicted
+++ resolved
@@ -149,17 +149,16 @@
 
   neo4j:
     image: neo4j:latest
-    volumes:
-        - ./neo4j/logs:/logs
-        - ./neo4j/config:/config
-        - ./neo4j/data:/data
-        - ./neo4j/plugins:/plugins
-    environment:
-        - NEO4J_AUTH=${NEO4J_AUTH:-"neo4j/your_password"}
-    ports:
-      - 7474:7474
-      - 7687:7687
-    restart: always      
+    container_name: neo4j
+    profiles: ["neo4j"]
+    restart: unless-stopped
+    volumes:
+      - ./neo4j/logs:/logs
+      - ./neo4j/config:/config
+      - ./neo4j/data:/data
+      - ./neo4j/plugins:/plugins
+    environment:
+      - NEO4J_AUTH=${NEO4J_AUTH_USERNAME}/${NEO4J_AUTH_PASSWORD}
 
   caddy:
     container_name: caddy
@@ -173,23 +172,13 @@
       - caddy-data:/data:rw
       - caddy-config:/config:rw
     environment:
-<<<<<<< HEAD
       - N8N_HOSTNAME=${N8N_HOSTNAME}
       - WEBUI_HOSTNAME=${WEBUI_HOSTNAME}
       - FLOWISE_HOSTNAME=${FLOWISE_HOSTNAME}
       - SUPABASE_HOSTNAME=${SUPABASE_HOSTNAME}
       - SEARXNG_HOSTNAME=${SEARXNG_HOSTNAME}
       - LANGFUSE_HOSTNAME=${LANGFUSE_HOSTNAME}
-=======
-      - N8N_HOSTNAME=${N8N_HOSTNAME:-":8001"}
-      - WEBUI_HOSTNAME=${WEBUI_HOSTNAME:-":8002"}
-      - FLOWISE_HOSTNAME=${FLOWISE_HOSTNAME:-":8003"}
-      - OLLAMA_HOSTNAME=${OLLAMA_HOSTNAME:-":8004"}
-      - SUPABASE_HOSTNAME=${SUPABASE_HOSTNAME:-":8005"}
-      - SEARXNG_HOSTNAME=${SEARXNG_HOSTNAME:-":8006"}
-      - LANGFUSE_HOSTNAME=${LANGFUSE_HOSTNAME:-":8007"}
-      - NEO4J_HOSTNAME=${NEO4J_HOSTNAME:-":8008"}
->>>>>>> bfcb95af
+      - NEO4J_HOSTNAME=${NEO4J_HOSTNAME}
       - LETSENCRYPT_EMAIL=${LETSENCRYPT_EMAIL:-internal}
       - PROMETHEUS_HOSTNAME=${PROMETHEUS_HOSTNAME}
       - GRAFANA_HOSTNAME=${GRAFANA_HOSTNAME}
