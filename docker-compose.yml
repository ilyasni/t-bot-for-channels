include:
  - ./supabase/docker/docker-compose.yml

volumes:
  n8n_storage:
  qdrant_storage:
  open-webui:
  flowise:
  caddy-data:
  caddy-config:
  valkey-data:
  langfuse_postgres_data:
  langfuse_clickhouse_data:
  langfuse_clickhouse_logs:
  langfuse_minio_data:
  grafana:
  prometheus_data:

x-n8n: &service-n8n
  image: n8nio/n8n:latest
  environment: &service-n8n-env
    DB_TYPE: postgresdb
    DB_POSTGRESDB_HOST: postgres
    DB_POSTGRESDB_USER: postgres
    DB_POSTGRESDB_PASSWORD: ${POSTGRES_PASSWORD}
    DB_POSTGRESDB_DATABASE: postgres
    N8N_DIAGNOSTICS_ENABLED: false
    N8N_PERSONALIZATION_ENABLED: false
    N8N_ENCRYPTION_KEY: ${N8N_ENCRYPTION_KEY}
    N8N_USER_MANAGEMENT_JWT_SECRET: ${N8N_USER_MANAGEMENT_JWT_SECRET}
    WEBHOOK_URL: ${N8N_HOSTNAME:+https://}${N8N_HOSTNAME:-http://localhost:5678}
    N8N_METRICS: true
    NODE_ENV: production
    EXECUTIONS_MODE: queue
    N8N_RUNNERS_ENABLED: true
    QUEUE_HEALTH_CHECK_ACTIVE: true
    QUEUE_BULL_REDIS_HOST: ${REDIS_HOST:-redis}
    QUEUE_BULL_REDIS_PORT: ${REDIS_PORT:-6379}
    N8N_ENFORCE_SETTINGS_FILE_PERMISSIONS: true
    N8N_COMMUNITY_PACKAGES_ALLOW_TOOL_USAGE: true

services:
  flowise:
    image: flowiseai/flowise
    restart: unless-stopped
    container_name: flowise
    profiles: ["flowise"]
    environment:
<<<<<<< HEAD
      - PORT=3001
      - FLOWISE_USERNAME
      - FLOWISE_PASSWORD
=======
        - PORT=3001
        - FLOWISE_USERNAME=${FLOWISE_USERNAME}
        - FLOWISE_PASSWORD=${FLOWISE_PASSWORD}  
    ports:
        - 3001:3001
>>>>>>> a85472c5
    extra_hosts:
      - "host.docker.internal:host-gateway"
    volumes:
      - ~/.flowise:/root/.flowise
    entrypoint: /bin/sh -c "sleep 3; flowise start"

  open-webui:
    image: ghcr.io/open-webui/open-webui:main
    restart: unless-stopped
    container_name: open-webui
    profiles: ["open-webui"]
    extra_hosts:
      - "host.docker.internal:host-gateway"
    volumes:
      - open-webui:/app/backend/data

  n8n-import:
    <<: *service-n8n
    container_name: n8n-import
    profiles: ["n8n"]
    environment:
      <<: *service-n8n-env
      RUN_N8N_IMPORT: ${RUN_N8N_IMPORT:-false}
    entrypoint: /bin/sh
    command: /scripts/n8n_import_script.sh
    volumes:
      - ./n8n/backup:/backup
      - ./n8n/n8n_import_script.sh:/scripts/n8n_import_script.sh:ro
    depends_on:
      postgres:
        condition: service_healthy

  n8n:
    <<: *service-n8n
    container_name: n8n
    profiles: ["n8n"]
    restart: unless-stopped
    volumes:
      - n8n_storage:/home/node/.n8n
      - ./n8n/backup:/backup
      - ./shared:/data/shared
    depends_on:
      n8n-import:
        condition: service_completed_successfully

  n8n-worker:
    <<: *service-n8n
    profiles: ["n8n"]
    restart: unless-stopped
    command: worker
    volumes:
      - n8n_storage:/home/node/.n8n
      - ./shared:/data/shared
    depends_on:
      n8n:
        condition: service_started
      redis:
        condition: service_healthy
      postgres:
        condition: service_healthy
    deploy:
      replicas: ${N8N_WORKER_COUNT:-1}

  qdrant:
    image: qdrant/qdrant
    container_name: qdrant
    profiles: ["qdrant"]
    restart: unless-stopped
    volumes:
      - qdrant_storage:/qdrant/storage

  caddy:
    container_name: caddy
    image: docker.io/library/caddy:2-alpine
    ports:
      - "80:80"
      - "443:443"
    restart: unless-stopped
    volumes:
      - ./Caddyfile:/etc/caddy/Caddyfile:ro
      - caddy-data:/data:rw
      - caddy-config:/config:rw
    environment:
      - N8N_HOSTNAME=${N8N_HOSTNAME}
      - WEBUI_HOSTNAME=${WEBUI_HOSTNAME}
      - FLOWISE_HOSTNAME=${FLOWISE_HOSTNAME}
      - SUPABASE_HOSTNAME=${SUPABASE_HOSTNAME}
      - SEARXNG_HOSTNAME=${SEARXNG_HOSTNAME}
      - LANGFUSE_HOSTNAME=${LANGFUSE_HOSTNAME}
      - LETSENCRYPT_EMAIL=${LETSENCRYPT_EMAIL:-internal}
      - PROMETHEUS_HOSTNAME=${PROMETHEUS_HOSTNAME}
      - GRAFANA_HOSTNAME=${GRAFANA_HOSTNAME}
      - PROMETHEUS_USERNAME=${PROMETHEUS_USERNAME}
      - PROMETHEUS_PASSWORD_HASH=${PROMETHEUS_PASSWORD_HASH}
      - SEARXNG_USERNAME=${SEARXNG_USERNAME}
      - SEARXNG_PASSWORD_HASH=${SEARXNG_PASSWORD_HASH}
    cap_drop:
      - ALL
    cap_add:
      - NET_BIND_SERVICE
    logging:
      driver: "json-file"
      options:
        max-size: "1m"
        max-file: "1"

  langfuse-worker:
    image: langfuse/langfuse-worker:3
    restart: always
    profiles: ["langfuse"]
    depends_on: &langfuse-depends-on
      postgres:
        condition: service_healthy
      minio:
        condition: service_healthy
      redis:
        condition: service_healthy
      clickhouse:
        condition: service_healthy
    environment: &langfuse-worker-env
      DATABASE_URL: postgresql://postgres:${POSTGRES_PASSWORD}@postgres:5432/postgres
      SALT: ${LANGFUSE_SALT}
      ENCRYPTION_KEY: ${ENCRYPTION_KEY}
      TELEMETRY_ENABLED: ${TELEMETRY_ENABLED:-true}
      LANGFUSE_ENABLE_EXPERIMENTAL_FEATURES: ${LANGFUSE_ENABLE_EXPERIMENTAL_FEATURES:-true}
      CLICKHOUSE_MIGRATION_URL: ${CLICKHOUSE_MIGRATION_URL:-clickhouse://clickhouse:9000}
      CLICKHOUSE_URL: ${CLICKHOUSE_URL:-http://clickhouse:8123}
      CLICKHOUSE_USER: ${CLICKHOUSE_USER:-clickhouse}
      CLICKHOUSE_PASSWORD: ${CLICKHOUSE_PASSWORD}
      CLICKHOUSE_CLUSTER_ENABLED: ${CLICKHOUSE_CLUSTER_ENABLED:-false}
      LANGFUSE_S3_EVENT_UPLOAD_BUCKET: ${LANGFUSE_S3_EVENT_UPLOAD_BUCKET:-langfuse}
      LANGFUSE_S3_EVENT_UPLOAD_REGION: ${LANGFUSE_S3_EVENT_UPLOAD_REGION:-auto}
      LANGFUSE_S3_EVENT_UPLOAD_ACCESS_KEY_ID: ${LANGFUSE_S3_EVENT_UPLOAD_ACCESS_KEY_ID:-minio}
      LANGFUSE_S3_EVENT_UPLOAD_SECRET_ACCESS_KEY: ${MINIO_ROOT_PASSWORD}
      LANGFUSE_S3_EVENT_UPLOAD_ENDPOINT: ${LANGFUSE_S3_EVENT_UPLOAD_ENDPOINT:-http://minio:9000}
      LANGFUSE_S3_EVENT_UPLOAD_FORCE_PATH_STYLE: ${LANGFUSE_S3_EVENT_UPLOAD_FORCE_PATH_STYLE:-true}
      LANGFUSE_S3_EVENT_UPLOAD_PREFIX: ${LANGFUSE_S3_EVENT_UPLOAD_PREFIX:-events/}
      LANGFUSE_S3_MEDIA_UPLOAD_BUCKET: ${LANGFUSE_S3_MEDIA_UPLOAD_BUCKET:-langfuse}
      LANGFUSE_S3_MEDIA_UPLOAD_REGION: ${LANGFUSE_S3_MEDIA_UPLOAD_REGION:-auto}
      LANGFUSE_S3_MEDIA_UPLOAD_ACCESS_KEY_ID: ${LANGFUSE_S3_MEDIA_UPLOAD_ACCESS_KEY_ID:-minio}
      LANGFUSE_S3_MEDIA_UPLOAD_SECRET_ACCESS_KEY: ${MINIO_ROOT_PASSWORD}
      LANGFUSE_S3_MEDIA_UPLOAD_ENDPOINT: ${LANGFUSE_S3_MEDIA_UPLOAD_ENDPOINT:-http://localhost:9090}
      LANGFUSE_S3_MEDIA_UPLOAD_FORCE_PATH_STYLE: ${LANGFUSE_S3_MEDIA_UPLOAD_FORCE_PATH_STYLE:-true}
      LANGFUSE_S3_MEDIA_UPLOAD_PREFIX: ${LANGFUSE_S3_MEDIA_UPLOAD_PREFIX:-media/}
      LANGFUSE_S3_BATCH_EXPORT_ENABLED: ${LANGFUSE_S3_BATCH_EXPORT_ENABLED:-false}
      LANGFUSE_S3_BATCH_EXPORT_BUCKET: ${LANGFUSE_S3_BATCH_EXPORT_BUCKET:-langfuse}
      LANGFUSE_S3_BATCH_EXPORT_PREFIX: ${LANGFUSE_S3_BATCH_EXPORT_PREFIX:-exports/}
      LANGFUSE_S3_BATCH_EXPORT_REGION: ${LANGFUSE_S3_BATCH_EXPORT_REGION:-auto}
      LANGFUSE_S3_BATCH_EXPORT_ENDPOINT: ${LANGFUSE_S3_BATCH_EXPORT_ENDPOINT:-http://minio:9000}
      LANGFUSE_S3_BATCH_EXPORT_EXTERNAL_ENDPOINT: ${LANGFUSE_S3_BATCH_EXPORT_EXTERNAL_ENDPOINT:-http://localhost:9090}
      LANGFUSE_S3_BATCH_EXPORT_ACCESS_KEY_ID: ${LANGFUSE_S3_BATCH_EXPORT_ACCESS_KEY_ID:-minio}
      LANGFUSE_S3_BATCH_EXPORT_SECRET_ACCESS_KEY: ${MINIO_ROOT_PASSWORD}
      LANGFUSE_S3_BATCH_EXPORT_FORCE_PATH_STYLE: ${LANGFUSE_S3_BATCH_EXPORT_FORCE_PATH_STYLE:-true}
      LANGFUSE_INGESTION_QUEUE_DELAY_MS: ${LANGFUSE_INGESTION_QUEUE_DELAY_MS:-}
      LANGFUSE_INGESTION_CLICKHOUSE_WRITE_INTERVAL_MS: ${LANGFUSE_INGESTION_CLICKHOUSE_WRITE_INTERVAL_MS:-}
      REDIS_HOST: ${REDIS_HOST:-redis}
      REDIS_PORT: ${REDIS_PORT:-6379}
      REDIS_AUTH: ${REDIS_AUTH:-LOCALONLYREDIS}
      REDIS_TLS_ENABLED: ${REDIS_TLS_ENABLED:-false}
      REDIS_TLS_CA: ${REDIS_TLS_CA:-/certs/ca.crt}
      REDIS_TLS_CERT: ${REDIS_TLS_CERT:-/certs/redis.crt}
      REDIS_TLS_KEY: ${REDIS_TLS_KEY:-/certs/redis.key}

  langfuse-web:
    image: langfuse/langfuse:3
    restart: always
    profiles: ["langfuse"]
    depends_on: *langfuse-depends-on
    environment:
      <<: *langfuse-worker-env
      NEXTAUTH_URL: https://${LANGFUSE_HOSTNAME}
      NEXTAUTH_SECRET: ${NEXTAUTH_SECRET}
      LANGFUSE_INIT_ORG_ID: ${LANGFUSE_INIT_ORG_ID:-organization_id}
      LANGFUSE_INIT_ORG_NAME: ${LANGFUSE_INIT_ORG_NAME:-Organization}
      LANGFUSE_INIT_PROJECT_ID: ${LANGFUSE_INIT_PROJECT_ID:-project_id}
      LANGFUSE_INIT_PROJECT_NAME: ${LANGFUSE_INIT_PROJECT_NAME:-Project}
      LANGFUSE_INIT_PROJECT_PUBLIC_KEY: ${LANGFUSE_INIT_PROJECT_PUBLIC_KEY:-}
      LANGFUSE_INIT_PROJECT_SECRET_KEY: ${LANGFUSE_INIT_PROJECT_SECRET_KEY:-}
      LANGFUSE_INIT_USER_EMAIL: ${LANGFUSE_INIT_USER_EMAIL:-}
      LANGFUSE_INIT_USER_NAME: ${LANGFUSE_INIT_USER_NAME:-}
      LANGFUSE_INIT_USER_PASSWORD: ${LANGFUSE_INIT_USER_PASSWORD:-}
      AUTH_DISABLE_SIGNUP: ${AUTH_DISABLE_SIGNUP:-true}

  clickhouse:
    image: clickhouse/clickhouse-server
    restart: always
    profiles: ["langfuse"]
    user: "101:101"
    environment:
      CLICKHOUSE_DB: default
      CLICKHOUSE_USER: clickhouse
      CLICKHOUSE_PASSWORD: ${CLICKHOUSE_PASSWORD}
    volumes:
      - langfuse_clickhouse_data:/var/lib/clickhouse
      - langfuse_clickhouse_logs:/var/log/clickhouse-server
    healthcheck:
      test: wget --no-verbose --tries=1 --spider http://localhost:8123/ping || exit 1
      interval: 5s
      timeout: 5s
      retries: 10
      start_period: 1s

  minio:
    image: minio/minio
    restart: always
    profiles: ["langfuse"]
    entrypoint: sh
    # create the 'langfuse' bucket before starting the service
    command: -c 'mkdir -p /data/langfuse && minio server --address ":9000" --console-address ":9001" /data'
    environment:
      MINIO_ROOT_USER: minio
      MINIO_ROOT_PASSWORD: ${MINIO_ROOT_PASSWORD}
    volumes:
      - langfuse_minio_data:/data
    healthcheck:
      test: ["CMD", "mc", "ready", "local"]
      interval: 1s
      timeout: 5s
      retries: 5
      start_period: 1s

  postgres:
    container_name: postgres
    image: postgres:${POSTGRES_VERSION:-latest}
    restart: unless-stopped
    healthcheck:
      test: ["CMD-SHELL", "pg_isready -U postgres"]
      interval: 3s
      timeout: 3s
      retries: 10
    environment:
      POSTGRES_USER: postgres
      POSTGRES_PASSWORD: ${POSTGRES_PASSWORD}
      POSTGRES_DB: postgres
    volumes:
      - langfuse_postgres_data:/var/lib/postgresql/data

  redis:
    container_name: redis
    image: docker.io/valkey/valkey:8-alpine
    command: valkey-server --save 30 1 --loglevel warning
    restart: unless-stopped
    volumes:
      - valkey-data:/data
    cap_drop:
      - ALL
    cap_add:
      - SETGID
      - SETUID
      - DAC_OVERRIDE
    logging:
      driver: "json-file"
      options:
        max-size: "1m"
        max-file: "1"
    healthcheck:
      test: ["CMD", "redis-cli", "ping"]
      interval: 3s
      timeout: 10s
      retries: 10

  searxng:
    container_name: searxng
    image: docker.io/searxng/searxng:latest
    profiles: ["searxng"]
    restart: unless-stopped
    volumes:
      - ./searxng:/etc/searxng:rw
    environment:
      - SEARXNG_BASE_URL=https://${SEARXNG_HOSTNAME:-localhost}/
      - UWSGI_WORKERS=${SEARXNG_UWSGI_WORKERS:-4}
      - UWSGI_THREADS=${SEARXNG_UWSGI_THREADS:-4}
    cap_drop:
      - ALL
    cap_add:
      - CHOWN
      - SETGID
      - SETUID
    logging:
      driver: "json-file"
      options:
        max-size: "1m"
        max-file: "1"

  prometheus:
    image: prom/prometheus:latest
    container_name: prometheus
    profiles: ["monitoring"]
    restart: unless-stopped
    volumes:
      - ./prometheus/prometheus.yml:/etc/prometheus/prometheus.yml:ro
      - prometheus_data:/prometheus
    extra_hosts:
      - "host.docker.internal:host-gateway"

  node-exporter:
    image: prom/node-exporter:latest
    container_name: node-exporter
    profiles: ["monitoring"]
    restart: unless-stopped
    volumes:
      - /proc:/host/proc:ro
      - /sys:/host/sys:ro
      - /:/rootfs:ro
    command:
      - "--path.procfs=/host/proc"
      - "--path.sysfs=/host/sys"
      - "--collector.filesystem.mount-points-exclude=^/(sys|proc|dev|host|etc)($$|/)"
    expose:
      - 9100

  cadvisor:
    image: gcr.io/cadvisor/cadvisor:latest
    container_name: cadvisor
    profiles: ["monitoring"]
    restart: unless-stopped
    volumes:
      - /:/rootfs:ro
      - /var/run:/var/run:rw
      - /sys:/sys:ro
      - /var/lib/docker/:/var/lib/docker:ro
    expose:
      - 8080

  grafana:
    image: grafana/grafana:latest
    container_name: grafana
    profiles: ["monitoring"]
    restart: unless-stopped
    environment:
      - GF_SECURITY_ADMIN_PASSWORD=${GRAFANA_ADMIN_PASSWORD:-admin}
      - GF_PROVISIONING_PATH=/etc/grafana/provisioning
    volumes:
      - grafana:/var/lib/grafana
      - ./grafana/provisioning:/etc/grafana/provisioning
      - ./grafana/dashboards:/var/lib/grafana/dashboards # Standard path often used, let's use Grafana's managed dashboards dir
    extra_hosts:
      - "host.docker.internal:host-gateway"
    depends_on:
      - prometheus

  crawl4ai:
    image: unclecode/crawl4ai:latest # Use official image
    container_name: crawl4ai
    profiles: ["crawl4ai"]
    restart: unless-stopped
    shm_size: 1g # Recommended for browser operations
    env_file:
      - .env
    deploy:
      resources:
        limits:
          cpus: "1.0"
          memory: 4G # Increased based on documentation recommendation<|MERGE_RESOLUTION|>--- conflicted
+++ resolved
@@ -1,6 +1,3 @@
-include:
-  - ./supabase/docker/docker-compose.yml
-
 volumes:
   n8n_storage:
   qdrant_storage:
@@ -46,17 +43,9 @@
     container_name: flowise
     profiles: ["flowise"]
     environment:
-<<<<<<< HEAD
       - PORT=3001
-      - FLOWISE_USERNAME
-      - FLOWISE_PASSWORD
-=======
-        - PORT=3001
-        - FLOWISE_USERNAME=${FLOWISE_USERNAME}
-        - FLOWISE_PASSWORD=${FLOWISE_PASSWORD}  
-    ports:
-        - 3001:3001
->>>>>>> a85472c5
+      - FLOWISE_USERNAME=${FLOWISE_USERNAME}
+      - FLOWISE_PASSWORD=${FLOWISE_PASSWORD}
     extra_hosts:
       - "host.docker.internal:host-gateway"
     volumes:
